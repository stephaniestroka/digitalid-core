package net.digitalid.core.client;

import java.math.BigInteger;
import java.security.SecureRandom;

import javax.annotation.Nonnull;

import net.digitalid.utility.annotations.method.CallSuper;
import net.digitalid.utility.annotations.method.Pure;
import net.digitalid.utility.annotations.method.PureWithSideEffects;
import net.digitalid.utility.collections.set.ReadOnlySet;
import net.digitalid.utility.conversion.exceptions.RecoveryException;
import net.digitalid.utility.exceptions.ExternalException;
import net.digitalid.utility.freezable.annotations.Frozen;
import net.digitalid.utility.generator.annotations.generators.GenerateBuilder;
import net.digitalid.utility.generator.annotations.generators.GenerateConverter;
import net.digitalid.utility.generator.annotations.generators.GenerateSubclass;
import net.digitalid.utility.property.value.ReadOnlyVolatileValueProperty;
import net.digitalid.utility.property.value.WritableVolatileValueProperty;
import net.digitalid.utility.property.value.WritableVolatileValuePropertyBuilder;
import net.digitalid.utility.time.Time;
import net.digitalid.utility.time.TimeBuilder;
import net.digitalid.utility.validation.annotations.equality.Unequal;
import net.digitalid.utility.validation.annotations.generation.Derive;
import net.digitalid.utility.validation.annotations.size.MaxSize;
import net.digitalid.utility.validation.annotations.string.CodeIdentifier;
import net.digitalid.utility.validation.annotations.string.DomainName;
import net.digitalid.utility.validation.annotations.type.Immutable;

import net.digitalid.database.annotations.transaction.Committing;
import net.digitalid.database.annotations.transaction.NonCommitting;
<<<<<<< HEAD
=======
import net.digitalid.database.auxiliary.Time;
import net.digitalid.database.auxiliary.TimeBuilder;
import net.digitalid.database.conversion.SQL;
import net.digitalid.database.exceptions.DatabaseException;
>>>>>>> 00bbf13d
import net.digitalid.database.interfaces.Database;
import net.digitalid.database.property.set.WritablePersistentSimpleSetProperty;
import net.digitalid.database.subject.Subject;
import net.digitalid.database.subject.annotations.GeneratePersistentProperty;

import net.digitalid.core.asymmetrickey.PublicKey;
import net.digitalid.core.asymmetrickey.PublicKeyRetriever;
import net.digitalid.core.client.role.NativeRole;
import net.digitalid.core.commitment.Commitment;
import net.digitalid.core.commitment.CommitmentBuilder;
import net.digitalid.core.conversion.exceptions.FileException;
import net.digitalid.core.entity.CoreUnit;
import net.digitalid.core.group.Element;
import net.digitalid.core.group.Exponent;
import net.digitalid.core.group.ExponentBuilder;
import net.digitalid.core.identification.identifier.InternalNonHostIdentifier;
import net.digitalid.core.identification.identity.HostIdentity;
import net.digitalid.core.parameters.Parameters;
import net.digitalid.core.permissions.ReadOnlyAgentPermissions;

/**
 * A client is configured with an identifier and a secret.
 * 
 * TODO: Make sure that the client secret gets rotated!
 */
@Immutable
@GenerateBuilder
@GenerateSubclass
@GenerateConverter
public abstract class Client extends CoreUnit implements Subject<Client> {
    
    /* -------------------------------------------------- Stop -------------------------------------------------- */
    
    // TODO: Move the following code somewhere else.
    
//    /**
//     * Stops the background threads of the client without shutting down.
//     */
//    public static void stop() {
//        Database.stopPurging();
//        Synchronizer.shutDown();
//        ResponseAudit.shutDown();
//    }
    
    /* -------------------------------------------------- Constructors -------------------------------------------------- */
    
    // TODO: Remove the following code once its logic is reflected somewhere else.
    
//    @Committing
//    public Client() throws IOException, ExternalException {
//        // The role table needs to be created in advance.
//        RoleModule.createTable(this);
//        CoreService.SERVICE.createTables(this);
//        SynchronizerModule.load(this);
//        Database.commit();
//    }
    
    /* -------------------------------------------------- Entity Reference -------------------------------------------------- */
    
    // TODO: How do we do this with the converters?
    
//    @Pure
//    @Override
//    public final @Nonnull String getEntityReference() {
//        return "REFERENCES " + this + "role (role) ON DELETE CASCADE";
//    }
    
    /* -------------------------------------------------- Identifier -------------------------------------------------- */
    
    /**
     * Returns the identifier of this client.
     */
    @Pure
    public abstract @Nonnull @DomainName @MaxSize(62) String getIdentifier();
    
    /* -------------------------------------------------- Name -------------------------------------------------- */
    
    @Pure
    @Override
    @Derive("(Character.isDigit(identifier.charAt(0)) ? \"_\" : \"\") + identifier.replace(\".\", \"_\").replace(\"-\", \"$\")")
    public abstract @Nonnull @CodeIdentifier @MaxSize(63) @Unequal("general") String getName();
    
    /* -------------------------------------------------- Display Name -------------------------------------------------- */
    
    /**
     * Returns the name of this client that is used for accreditation.
     */
    @Pure
    public abstract @Nonnull @MaxSize(50) String getDisplayName();
    
    /* -------------------------------------------------- Preferred Permissions -------------------------------------------------- */
    
    /**
     * Returns the preferred permissions of this client.
     */
    @Pure
    public abstract @Nonnull @Frozen ReadOnlyAgentPermissions getPreferredPermissions();
    
    /* -------------------------------------------------- Secret -------------------------------------------------- */
    
    protected final @Nonnull WritableVolatileValueProperty<@Nonnull Exponent> protectedSecret = WritableVolatileValuePropertyBuilder.withValue(ExponentBuilder.withValue(BigInteger.ZERO).build()).build();
    
    /**
     * Stores the secret of this client.
     */
    public final @Nonnull ReadOnlyVolatileValueProperty<@Nonnull Exponent> secret = protectedSecret;
    
    /* -------------------------------------------------- Initialization -------------------------------------------------- */
    
    @Pure
    @Override
    @CallSuper
    @NonCommitting
    protected void initialize() throws ExternalException /* throws FileException, RecoveryException */ {
        try {
            SQL.createTable(ClientConverter.INSTANCE, CoreUnit.DEFAULT);
        } catch (@Nonnull DatabaseException exception) {
            throw new RuntimeException(exception); // TODO: We should probably call a DatabaseInitializationError or -Exception.
        }
        try {
            SQL.insert(ClientConverter.INSTANCE, this, CoreUnit.DEFAULT);
        } catch (@Nonnull DatabaseException exception) {
            throw new RuntimeException(exception); // TODO: Here, we should probably call a DatabaseInitializationError or -Exception. It's unclear whether the server or client would continue execution if the insertion fails. 
        }
        try {
            protectedSecret.set(ClientSecretLoader.load(getIdentifier()));
        } catch (@Nonnull FileException | RecoveryException exception) {
            throw new RuntimeException(exception); // TODO
        }
    }
    
    /* -------------------------------------------------- Subject -------------------------------------------------- */
    
    @Pure
    @Override
    public final @Nonnull Client getUnit() {
        return this;
    }
    
    /* -------------------------------------------------- CoreUnit -------------------------------------------------- */
    
    @Pure
    @Override
    public final boolean isHost() {
        return false;
    }
    
    @Pure
    @Override
    public final boolean isClient() {
        return true;
    }
    
    /* -------------------------------------------------- Commitment -------------------------------------------------- */
    
    /**
     * Returns a new commitment for the given subject with the given secret.
     */
    @Pure
    @NonCommitting
    protected @Nonnull Commitment getCommitment(@Nonnull InternalNonHostIdentifier subject, @Nonnull Exponent secret) throws ExternalException {
        final @Nonnull HostIdentity host = subject.getHostIdentifier().resolve();
        final @Nonnull Time time = TimeBuilder.build();
        final @Nonnull PublicKey publicKey = PublicKeyRetriever.retrieve(host, time);
        final @Nonnull Element value = publicKey.getAu().pow(secret);
        return CommitmentBuilder.withHost(host).withTime(time).withValue(value.getValue()).withPublicKey(publicKey).build();
    }
    
    /**
     * Returns a new commitment for the given subject.
     */
    @Pure
    @NonCommitting
    public @Nonnull Commitment getCommitment(@Nonnull InternalNonHostIdentifier subject) throws ExternalException {
        return getCommitment(subject, protectedSecret.get());
    }
    
    /**
     * Rotates the secret of this client.
     * 
     * TODO: Make sure that other instances of the same client learn about the key rotation.
     */
    @Committing
    @PureWithSideEffects
    public void rotateSecret() throws InterruptedException, ExternalException {
        final @Nonnull Exponent newSecret = ExponentBuilder.withValue(new BigInteger(Parameters.EXPONENT.get(), new SecureRandom())).build();
        final @Nonnull ReadOnlySet<NativeRole> roles = roles().get();
        Database.instance.get().commit();
        
        for (@Nonnull NativeRole role : roles) {
//            final @Nonnull Commitment newCommitment = getCommitment(role.getIssuer().getAddress(), newSecret);
            // TODO:
//            role.getAgent().setCommitment(newCommitment);
        }
        
        for (@Nonnull NativeRole role : roles) {
            // TODO?
//            role.waitForCompletion(CoreService.SERVICE);
        }
        
        ClientSecretLoader.store(getIdentifier(), newSecret);
        protectedSecret.set(newSecret);
    }
    
    /* -------------------------------------------------- Roles -------------------------------------------------- */
    
    /**
     * Returns the native roles of this client.
     */
    @Pure
    @GeneratePersistentProperty
    public abstract @Nonnull WritablePersistentSimpleSetProperty<Client, NativeRole> roles();
    
    // TODO: Remove the following code once the writable extensible property for roles is implemented.
    
//    /**
//     * Returns the roles of this client.
//     */
//    @Pure
//    @NonCommitting
//    public @Nonnull @NonFrozen @UniqueElements ReadOnlyList<@Nonnull NativeRole> getRoles() throws DatabaseException {
//        if (Database.isMultiAccess()) { return RoleModule.getRoles(this); }
//        if (roles == null) { roles = RoleModule.getRoles(this); }
//        return roles;
//    }
//    
//    /**
//     * Adds the given role to the roles of this client.
//     * 
//     * @param issuer the issuer of the role to add.
//     * @param agentNumber the agent number of the role to add.
//     * 
//     * @return the newly created role of this client.
//     */
//    @Impure
//    @NonCommitting
//    private @Nonnull NativeRole addRole(@Nonnull InternalNonHostIdentity issuer, long agentNumber) throws DatabaseException {
//        final @Nonnull NativeRole role = NativeRole.add(this, issuer, agentNumber);
//        if (Database.isSingleAccess()) { role.observe(this, Role.DELETED); }
//        
//        if (roles != null) { roles.add(role); }
////        notify(ROLE_ADDED);
//        return role;
//    }
    
//    @Override
//    public void notify(@Nonnull Aspect aspect, @Nonnull Instance instance) {
//        if (aspect.equals(Role.DELETED) && roles != null) { roles.remove(instance); }
//    }
    
}<|MERGE_RESOLUTION|>--- conflicted
+++ resolved
@@ -9,7 +9,6 @@
 import net.digitalid.utility.annotations.method.Pure;
 import net.digitalid.utility.annotations.method.PureWithSideEffects;
 import net.digitalid.utility.collections.set.ReadOnlySet;
-import net.digitalid.utility.conversion.exceptions.RecoveryException;
 import net.digitalid.utility.exceptions.ExternalException;
 import net.digitalid.utility.freezable.annotations.Frozen;
 import net.digitalid.utility.generator.annotations.generators.GenerateBuilder;
@@ -29,13 +28,7 @@
 
 import net.digitalid.database.annotations.transaction.Committing;
 import net.digitalid.database.annotations.transaction.NonCommitting;
-<<<<<<< HEAD
-=======
-import net.digitalid.database.auxiliary.Time;
-import net.digitalid.database.auxiliary.TimeBuilder;
 import net.digitalid.database.conversion.SQL;
-import net.digitalid.database.exceptions.DatabaseException;
->>>>>>> 00bbf13d
 import net.digitalid.database.interfaces.Database;
 import net.digitalid.database.property.set.WritablePersistentSimpleSetProperty;
 import net.digitalid.database.subject.Subject;
@@ -46,7 +39,6 @@
 import net.digitalid.core.client.role.NativeRole;
 import net.digitalid.core.commitment.Commitment;
 import net.digitalid.core.commitment.CommitmentBuilder;
-import net.digitalid.core.conversion.exceptions.FileException;
 import net.digitalid.core.entity.CoreUnit;
 import net.digitalid.core.group.Element;
 import net.digitalid.core.group.Exponent;
@@ -149,22 +141,10 @@
     @Override
     @CallSuper
     @NonCommitting
-    protected void initialize() throws ExternalException /* throws FileException, RecoveryException */ {
-        try {
-            SQL.createTable(ClientConverter.INSTANCE, CoreUnit.DEFAULT);
-        } catch (@Nonnull DatabaseException exception) {
-            throw new RuntimeException(exception); // TODO: We should probably call a DatabaseInitializationError or -Exception.
-        }
-        try {
-            SQL.insert(ClientConverter.INSTANCE, this, CoreUnit.DEFAULT);
-        } catch (@Nonnull DatabaseException exception) {
-            throw new RuntimeException(exception); // TODO: Here, we should probably call a DatabaseInitializationError or -Exception. It's unclear whether the server or client would continue execution if the insertion fails. 
-        }
-        try {
-            protectedSecret.set(ClientSecretLoader.load(getIdentifier()));
-        } catch (@Nonnull FileException | RecoveryException exception) {
-            throw new RuntimeException(exception); // TODO
-        }
+    protected void initialize() throws ExternalException {
+        SQL.createTable(ClientConverter.INSTANCE, CoreUnit.DEFAULT);
+        SQL.insert(ClientConverter.INSTANCE, this, CoreUnit.DEFAULT);
+        protectedSecret.set(ClientSecretLoader.load(getIdentifier()));
     }
     
     /* -------------------------------------------------- Subject -------------------------------------------------- */
